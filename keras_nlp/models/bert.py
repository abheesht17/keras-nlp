# Copyright 2022 The KerasNLP Authors
#
# Licensed under the Apache License, Version 2.0 (the "License");
# you may not use this file except in compliance with the License.
# You may obtain a copy of the License at
#
#     https://www.apache.org/licenses/LICENSE-2.0
#
# Unless required by applicable law or agreed to in writing, software
# distributed under the License is distributed on an "AS IS" BASIS,
# WITHOUT WARRANTIES OR CONDITIONS OF ANY KIND, either express or implied.
# See the License for the specific language governing permissions and
# limitations under the License.

"""BERT model configurable class, preconfigured versions, and task heads."""

import tensorflow as tf
from tensorflow import keras

from keras_nlp.layers import PositionEmbedding
from keras_nlp.layers import TransformerEncoder


def _bert_kernel_initializer(stddev=0.02):
    return keras.initializers.TruncatedNormal(stddev=stddev)


def _handle_weights_and_vocab_size(bert_variant, weights, vocabulary_size):
    """Look up pretrained defaults for `weights` and `vocabulary_size`.

    This helper will validate the `weights` and `vocabulary_size` arguments, and
    fully resolve them in the case we are loading pretrained weights.
    """
    if (vocabulary_size is None and weights is None) or (
        vocabulary_size and weights
    ):
        raise ValueError(
            "One of `vocabulary_size` or `weights` must be specified "
            "(but not both). "
            f"Received: weights={weights}, "
            f"vocabulary_size={vocabulary_size}"
        )

    if weights:
        if weights not in checkpoints[bert_variant]:
            raise ValueError(
                "`weights` must be one of "
                f"""{", ".join(checkpoints[bert_variant])}. """
                f"Received: {weights}"
            )

        vocabulary_size = checkpoints[bert_variant][weights]["vocabulary_size"]

        # TODO(jbischof): consider changing format from `h5` to
        # `tf.train.Checkpoint` once
        # https://github.com/keras-team/keras/issues/16946 is resolved.
        weights = keras.utils.get_file(
            "model.h5",
            BASE_PATH + f"{bert_variant}_{weights}/model.h5/",
            cache_subdir=f"models/{bert_variant}/{weights}/",
            file_hash=checkpoints[bert_variant][weights]["md5"],
        )

    return weights, vocabulary_size


# Pretrained models
BASE_PATH = "https://storage.googleapis.com/keras-nlp/models/"

checkpoints = {
    "bert_tiny": {
        "uncased_en": {
            "md5": "c2b29fcbf8f814a0812e4ab89ef5c068",
            "description": "Tiny size of BERT where all input is lowercased. "
            "Trained on English Wikipedia + BooksCorpus.",
            "vocabulary_size": 30522,
        }
    },
    "bert_small": {
        "uncased_en": {
            "md5": "08632c9479b034f342ba2c2b7afba5f7",
            "description": "Small size of BERT where all input is lowercased. "
            "Trained on English Wikipedia + BooksCorpus.",
            "vocabulary_size": 30522,
        }
    },
    "bert_medium": {
        "uncased_en": {
            "md5": "bb990e1184ec6b6185450c73833cd661",
            "description": "Medium size of BERT where all input is lowercased. "
            "Trained on English Wikipedia + BooksCorpus.",
            "vocabulary_size": 30522,
        }
    },
    "bert_base": {
        "uncased_en": {
            "md5": "9b2b2139f221988759ac9cdd17050b31",
            "description": "Base size of BERT where all input is lowercased. "
            "Trained on English Wikipedia + BooksCorpus.",
            "vocabulary_size": 30522,
        },
        "cased_en": {
            "md5": "f94a6cb012e18f4fb8ec92abb91864e9",
            "description": "Base size of BERT where case is maintained. "
            "Trained on English Wikipedia + BooksCorpus.",
            "vocabulary_size": 28996,
        },
        "zh": {
            "md5": "79afa421e386076e62ab42dad555ab0c",
            "description": "Base size of BERT. Trained on Chinese Wikipedia.",
            "vocabulary_size": 21128,
        },
        "multi_cased": {
            "md5": "b0631cec0a1f2513c6cfd75ba29c33aa",
            "description": "Base size of BERT. Trained on Wikipedias of "
            "104 languages.",
            "vocabulary_size": 119547,
        },
    },
<<<<<<< HEAD
=======
    "bert_large": {
        "uncased_en": {
            "md5": "cc5cacc9565ef400ee4376105f40ddae",
            "description": "Large size of BERT where all input is lowercased. "
            "Trained on English Wikipedia + BooksCorpus.",
            "vocabulary_size": 30522,
        },
        "cased_en": {
            "md5": "8b8ab82290bbf4f8db87d4f100648890",
            "description": "Large size of BERT where case is maintained. "
            "Trained on English Wikipedia + BooksCorpus.",
            "vocabulary_size": 28996,
        },
    },
>>>>>>> fbb7875b
}


class BertCustom(keras.Model):
    """Bi-directional Transformer-based encoder network.

    This network implements a bi-directional Transformer-based encoder as
    described in ["BERT: Pre-training of Deep Bidirectional Transformers for
    Language Understanding"](https://arxiv.org/abs/1810.04805). It includes the
    embedding lookups and transformer layers, but not the masked language model
    or classification task networks.

    This class gives a fully customizable BERT model with any number of layers,
    heads, and embedding dimensions. For specific specific bert architectures
    defined in the paper, see for example `keras_nlp.models.BertBase`.

    Args:
        vocabulary_size: Int. The size of the token vocabulary.
        num_layers: Int. The number of transformer layers.
        num_heads: Int. The number of attention heads for each transformer.
            The hidden size must be divisible by the number of attention heads.
        hidden_dim: Int. The size of the transformer encoding and pooler layers.
        intermediate_dim: Int. The output dimension of the first Dense layer in
            a two-layer feedforward network for each transformer.
        dropout: Float. Dropout probability for the Transformer encoder.
        max_sequence_length: Int. The maximum sequence length that this encoder
            can consume. If None, `max_sequence_length` uses the value from
            sequence length. This determines the variable shape for positional
            embeddings.
        num_segments: Int. The number of types that the 'segment_ids' input can
            take.
        name: String, optional. Name of the model.
        trainable: Boolean, optional. If the model's variables should be
            trainable.

    Example usage:
    ```python
    # Randomly initialized BERT encoder
    model = keras_nlp.models.BertCustom(
        vocabulary_size=30522,
        num_layers=12,
        num_heads=12,
        hidden_dim=768,
        intermediate_dim=3072,
        max_sequence_length=12,
        name="encoder",
    )

    # Call encoder on the inputs
    input_data = {
        "token_ids": tf.random.uniform(
            shape=(1, 12), dtype=tf.int64, maxval=model.vocabulary_size
        ),
        "segment_ids": tf.constant(
            [0, 0, 0, 0, 0, 1, 1, 1, 1, 1, 0, 0], shape=(1, 12)
        ),
        "padding_mask": tf.constant(
            [1, 1, 1, 1, 1, 1, 1, 1, 1, 1, 0, 0], shape=(1, 12)
        ),
    }
    output = model(input_data)
    ```
    """

    # TODO(jbischof): consider changing `intermediate_dim` and `hidden_dim` to
    # less confusing name here and in TransformerEncoder (`feed_forward_dim`?)

    def __init__(
        self,
        vocabulary_size,
        num_layers,
        num_heads,
        hidden_dim,
        intermediate_dim,
        dropout=0.1,
        max_sequence_length=512,
        num_segments=2,
        name=None,
        trainable=True,
    ):

        # Index of classification token in the vocabulary
        cls_token_index = 0
        # Inputs
        token_id_input = keras.Input(
            shape=(None,), dtype="int32", name="token_ids"
        )
        segment_id_input = keras.Input(
            shape=(None,), dtype="int32", name="segment_ids"
        )
        padding_mask = keras.Input(
            shape=(None,), dtype="int32", name="padding_mask"
        )

        # Embed tokens, positions, and segment ids.
        token_embedding_layer = keras.layers.Embedding(
            input_dim=vocabulary_size,
            output_dim=hidden_dim,
            embeddings_initializer=_bert_kernel_initializer(),
            name="token_embedding",
        )
        token_embedding = token_embedding_layer(token_id_input)
        position_embedding = PositionEmbedding(
            initializer=_bert_kernel_initializer(),
            sequence_length=max_sequence_length,
            name="position_embedding",
        )(token_embedding)
        segment_embedding = keras.layers.Embedding(
            input_dim=num_segments,
            output_dim=hidden_dim,
            embeddings_initializer=_bert_kernel_initializer(),
            name="segment_embedding",
        )(segment_id_input)

        # Sum, normailze and apply dropout to embeddings.
        x = keras.layers.Add()(
            (token_embedding, position_embedding, segment_embedding)
        )
        x = keras.layers.LayerNormalization(
            name="embeddings_layer_norm",
            axis=-1,
            epsilon=1e-12,
            dtype=tf.float32,
        )(x)
        x = keras.layers.Dropout(
            dropout,
            name="embeddings_dropout",
        )(x)

        # Apply successive transformer encoder blocks.
        for i in range(num_layers):
            x = TransformerEncoder(
                num_heads=num_heads,
                intermediate_dim=intermediate_dim,
                activation=lambda x: keras.activations.gelu(
                    x, approximate=True
                ),
                dropout=dropout,
                kernel_initializer=_bert_kernel_initializer(),
                name=f"transformer_layer_{i}",
            )(x, padding_mask=padding_mask)

        # Construct the two BERT outputs. The pooled output is a dense layer on
        # top of the [CLS] token.
        sequence_output = x
        pooled_output = keras.layers.Dense(
            hidden_dim,
            kernel_initializer=_bert_kernel_initializer(),
            activation="tanh",
            name="pooled_dense",
        )(x[:, cls_token_index, :])

        # Instantiate using Functional API Model constructor
        super().__init__(
            inputs={
                "token_ids": token_id_input,
                "segment_ids": segment_id_input,
                "padding_mask": padding_mask,
            },
            outputs={
                "sequence_output": sequence_output,
                "pooled_output": pooled_output,
            },
            name=name,
            trainable=trainable,
        )
        # All references to `self` below this line
        self.token_embedding = token_embedding_layer
        self.vocabulary_size = vocabulary_size
        self.hidden_dim = hidden_dim
        self.intermediate_dim = intermediate_dim
        self.num_layers = num_layers
        self.num_heads = num_heads
        self.max_sequence_length = max_sequence_length
        self.num_segments = num_segments
        self.intermediate_dim = intermediate_dim
        self.dropout = dropout
        self.cls_token_index = cls_token_index

    def get_config(self):
        config = super().get_config()
        config.update(
            {
                "vocabulary_size": self.vocabulary_size,
                "hidden_dim": self.hidden_dim,
                "intermediate_dim": self.intermediate_dim,
                "num_layers": self.num_layers,
                "num_heads": self.num_heads,
                "max_sequence_length": self.max_sequence_length,
                "num_segments": self.num_segments,
                "dropout": self.dropout,
                "cls_token_index": self.cls_token_index,
            }
        )
        return config


class BertClassifier(keras.Model):
    """BERT encoder model with a classification head.

    Args:
        base_model: A `keras_nlp.models.BertCustom` to encode inputs.
        num_classes: Int. Number of classes to predict.
        name: String, optional. Name of the model.
        trainable: Boolean, optional. If the model's variables should be
            trainable.

    Example usage:
    ```python
    # Randomly initialized BERT encoder
    model = keras_nlp.models.BertCustom(
        vocabulary_size=30522,
        num_layers=12,
        num_heads=12,
        hidden_dim=768,
        intermediate_dim=3072,
        max_sequence_length=12
    )

    # Call classifier on the inputs.
    input_data = {
        "token_ids": tf.random.uniform(
            shape=(1, 12), dtype=tf.int64, maxval=model.vocabulary_size
        ),
        "segment_ids": tf.constant(
            [0, 0, 0, 0, 0, 1, 1, 1, 1, 1, 0, 0], shape=(1, 12)
        ),
        "padding_mask": tf.constant(
            [1, 1, 1, 1, 1, 1, 1, 1, 1, 1, 0, 0], shape=(1, 12)
        ),
    }
    classifier = bert.BertClassifier(model, 4, name="classifier")
    logits = classifier(input_data)
    ```
    """

    def __init__(
        self,
        base_model,
        num_classes,
        name=None,
        trainable=True,
    ):
        inputs = base_model.input
        pooled = base_model(inputs)["pooled_output"]
        outputs = keras.layers.Dense(
            num_classes,
            kernel_initializer=_bert_kernel_initializer(),
            name="logits",
        )(pooled)
        # Instantiate using Functional API Model constructor
        super().__init__(
            inputs=inputs, outputs=outputs, name=name, trainable=trainable
        )
        # All references to `self` below this line
        self.base_model = base_model
        self.num_classes = num_classes


MODEL_DOCSTRING = """Bi-directional Transformer-based encoder network (BERT)
    using "{type}" architecture.

    This network implements a bi-directional Transformer-based encoder as
    described in ["BERT: Pre-training of Deep Bidirectional Transformers for
    Language Understanding"](https://arxiv.org/abs/1810.04805). It includes the
    embedding lookups and transformer layers, but not the masked language model
    or classification task networks.

    Args:
        weights: String, optional. Name of pretrained model to load weights.
            Should be one of {names}.
            If None, model is randomly initialized. Either `weights` or
            `vocabulary_size` must be specified, but not both.
        vocabulary_size: Int, optional. The size of the token vocabulary. Either
            `weights` or `vocabularly_size` must be specified, but not both.
        name: String, optional. Name of the model.
        trainable: Boolean, optional. If the model's variables should be
            trainable.

    Example usage:
    ```python
    # Randomly initialized Bert{type} encoder
    model = keras_nlp.models.Bert{type}(vocabulary_size=10000)

    # Call encoder on the inputs.
    input_data = {{
        "token_ids": tf.random.uniform(
            shape=(1, 512), dtype=tf.int64, maxval=model.vocabulary_size
        ),
        "segment_ids": tf.constant([0] * 200 + [1] * 312, shape=(1, 512)),
        "padding_mask": tf.constant([1] * 512, shape=(1, 512)),
    }}
    output = model(input_data)

    # Load a pretrained model
    model = keras_nlp.models.Bert{type}(weights="uncased_en")
    # Call encoder on the inputs.
    output = model(input_data)
    ```
"""


def BertTiny(weights=None, vocabulary_size=None, name=None, trainable=True):

    if (vocabulary_size is None and weights is None) or (
        vocabulary_size and weights
    ):
        raise ValueError(
            "One of `vocabulary_size` or `weights` must be specified "
            "(but not both). "
            f"Received: weights={weights}, "
            f"vocabulary_size={vocabulary_size}"
        )

    if weights:
        if weights not in checkpoints["bert_tiny"]:
            raise ValueError(
                "`weights` must be one of "
                f"""{", ".join(checkpoints["bert_tiny"])}. """
                f"Received: {weights}. Other BERT variants may have checkpoints "
                f'for "{weights}" available.'
            )
        vocabulary_size = checkpoints["bert_tiny"][weights]["vocabulary_size"]

    model = BertCustom(
        vocabulary_size=vocabulary_size,
        num_layers=2,
        num_heads=2,
        hidden_dim=128,
        intermediate_dim=512,
        dropout=0.1,
        max_sequence_length=512,
        name=name,
        trainable=trainable,
    )

    # TODO(jbischof): consider changing format from `h5` to
    # `tf.train.Checkpoint` once
    # https://github.com/keras-team/keras/issues/16946 is resolved. This comment
    # applies to other variants as well.
    if weights:
        filepath = keras.utils.get_file(
            "model.h5",
            BASE_PATH + "bert_tiny_" + weights + "/model.h5",
            cache_subdir="models/bert_tiny/" + weights + "/",
            file_hash=checkpoints["bert_tiny"][weights]["md5"],
        )
        model.load_weights(filepath)

    # TODO(jbischof): attach the tokenizer or create separate tokenizer class.
    # This comment applies to other variants as well.
    return model


def BertSmall(weights=None, vocabulary_size=None, name=None, trainable=True):

    if (vocabulary_size is None and weights is None) or (
        vocabulary_size and weights
    ):
        raise ValueError(
            "One of `vocabulary_size` or `weights` must be specified "
            "(but not both). "
            f"Received: weights={weights}, "
            f"vocabulary_size={vocabulary_size}"
        )

    if weights:
        if weights not in checkpoints["bert_small"]:
            raise ValueError(
                "`weights` must be one of "
                f"""{", ".join(checkpoints["bert_small"])}. """
                f"Received: {weights}. Other BERT variants may have checkpoints "
                f'for "{weights}" available.'
            )
        vocabulary_size = checkpoints["bert_small"][weights]["vocabulary_size"]

    model = BertCustom(
        vocabulary_size=vocabulary_size,
        num_layers=4,
        num_heads=8,
        hidden_dim=512,
        intermediate_dim=2048,
        dropout=0.1,
        max_sequence_length=512,
        name=name,
        trainable=trainable,
    )

    if weights:
        filepath = keras.utils.get_file(
            "model.h5",
            BASE_PATH + "bert_small_" + weights + "/model.h5",
            cache_subdir="models/bert_small/" + weights + "/",
            file_hash=checkpoints["bert_small"][weights]["md5"],
        )
        model.load_weights(filepath)

    return model


def BertMedium(weights=None, vocabulary_size=None, name=None, trainable=True):

    if (vocabulary_size is None and weights is None) or (
        vocabulary_size and weights
    ):
        raise ValueError(
            "One of `vocabulary_size` or `weights` must be specified "
            "(but not both). "
            f"Received: weights={weights}, "
            f"vocabulary_size={vocabulary_size}"
        )

    if weights:
        if weights not in checkpoints["bert_medium"]:
            raise ValueError(
                "`weights` must be one of "
                f"""{", ".join(checkpoints["bert_medium"])}. """
                f"Received: {weights}. Other BERT variants may have checkpoints "
                f'for "{weights}" available.'
            )
        vocabulary_size = checkpoints["bert_medium"][weights]["vocabulary_size"]

    model = BertCustom(
        vocabulary_size=vocabulary_size,
        num_layers=8,
        num_heads=8,
        hidden_dim=512,
        intermediate_dim=2048,
        dropout=0.1,
        max_sequence_length=512,
        name=name,
        trainable=trainable,
    )

    if weights:
        filepath = keras.utils.get_file(
            "model.h5",
            BASE_PATH + "bert_medium_" + weights + "/model.h5",
            cache_subdir="models/bert_medium/" + weights + "/",
            file_hash=checkpoints["bert_medium"][weights]["md5"],
        )
        model.load_weights(filepath)

    return model


def BertBase(weights=None, vocabulary_size=None, name=None, trainable=True):
<<<<<<< HEAD

    if (vocabulary_size is None and weights is None) or (
        vocabulary_size and weights
    ):
        raise ValueError(
            "One of `vocabulary_size` or `weights` must be specified "
            "(but not both). "
            f"Received: weights={weights}, "
            f"vocabulary_size={vocabulary_size}"
        )

    if weights:
        if weights not in checkpoints["bert_base"]:
            raise ValueError(
                "`weights` must be one of "
                f"""{", ".join(checkpoints["bert_base"])}. """
                f"Received: {weights}. Other BERT variants may have checkpoints "
                f'for "{weights}" available.'
            )
        vocabulary_size = checkpoints["bert_base"][weights]["vocabulary_size"]
=======
    weights, vocabulary_size = _handle_weights_and_vocab_size(
        "bert_base", weights, vocabulary_size
    )
>>>>>>> fbb7875b

    model = BertCustom(
        vocabulary_size=vocabulary_size,
        num_layers=12,
        num_heads=12,
        hidden_dim=768,
        intermediate_dim=3072,
        dropout=0.1,
        max_sequence_length=512,
        name=name,
        trainable=trainable,
    )

<<<<<<< HEAD
    if weights:
        filepath = keras.utils.get_file(
            "model.h5",
            BASE_PATH + "bert_base_" + weights + "/model.h5",
            cache_subdir="models/bert_base/" + weights + "/",
            file_hash=checkpoints["bert_base"][weights]["md5"],
        )
        model.load_weights(filepath)
=======
    if weights is not None:
        model.load_weights(weights)

    # TODO(jbischof): attach the tokenizer or create separate tokenizer class.
    # Applicable for other BERT variants as well.
    return model


def BertLarge(weights=None, vocabulary_size=None, name=None, trainable=True):
    weights, vocabulary_size = _handle_weights_and_vocab_size(
        "bert_large", weights, vocabulary_size
    )

    model = BertCustom(
        vocabulary_size=vocabulary_size,
        num_layers=24,
        num_heads=16,
        hidden_dim=1024,
        intermediate_dim=4096,
        dropout=0.1,
        max_sequence_length=512,
        name=name,
        trainable=trainable,
    )

    if weights is not None:
        model.load_weights(weights)
>>>>>>> fbb7875b

    return model


setattr(
    BertTiny,
    "__doc__",
    MODEL_DOCSTRING.format(
        type="Tiny", names=", ".join(checkpoints["bert_tiny"])
    ),
)

setattr(
    BertSmall,
    "__doc__",
    MODEL_DOCSTRING.format(
        type="Small", names=", ".join(checkpoints["bert_small"])
    ),
)

setattr(
    BertMedium,
    "__doc__",
    MODEL_DOCSTRING.format(
        type="Medium", names=", ".join(checkpoints["bert_medium"])
    ),
)

setattr(
    BertBase,
    "__doc__",
    MODEL_DOCSTRING.format(
        type="Base", names=", ".join(checkpoints["bert_base"])
    ),
)
setattr(
    BertLarge,
    "__doc__",
    MODEL_DOCSTRING.format(
        type="Large", names=", ".join(checkpoints["bert_large"])
    ),
)<|MERGE_RESOLUTION|>--- conflicted
+++ resolved
@@ -117,8 +117,6 @@
             "vocabulary_size": 119547,
         },
     },
-<<<<<<< HEAD
-=======
     "bert_large": {
         "uncased_en": {
             "md5": "cc5cacc9565ef400ee4376105f40ddae",
@@ -133,7 +131,6 @@
             "vocabulary_size": 28996,
         },
     },
->>>>>>> fbb7875b
 }
 
 
@@ -581,32 +578,9 @@
 
 
 def BertBase(weights=None, vocabulary_size=None, name=None, trainable=True):
-<<<<<<< HEAD
-
-    if (vocabulary_size is None and weights is None) or (
-        vocabulary_size and weights
-    ):
-        raise ValueError(
-            "One of `vocabulary_size` or `weights` must be specified "
-            "(but not both). "
-            f"Received: weights={weights}, "
-            f"vocabulary_size={vocabulary_size}"
-        )
-
-    if weights:
-        if weights not in checkpoints["bert_base"]:
-            raise ValueError(
-                "`weights` must be one of "
-                f"""{", ".join(checkpoints["bert_base"])}. """
-                f"Received: {weights}. Other BERT variants may have checkpoints "
-                f'for "{weights}" available.'
-            )
-        vocabulary_size = checkpoints["bert_base"][weights]["vocabulary_size"]
-=======
     weights, vocabulary_size = _handle_weights_and_vocab_size(
         "bert_base", weights, vocabulary_size
     )
->>>>>>> fbb7875b
 
     model = BertCustom(
         vocabulary_size=vocabulary_size,
@@ -620,16 +594,6 @@
         trainable=trainable,
     )
 
-<<<<<<< HEAD
-    if weights:
-        filepath = keras.utils.get_file(
-            "model.h5",
-            BASE_PATH + "bert_base_" + weights + "/model.h5",
-            cache_subdir="models/bert_base/" + weights + "/",
-            file_hash=checkpoints["bert_base"][weights]["md5"],
-        )
-        model.load_weights(filepath)
-=======
     if weights is not None:
         model.load_weights(weights)
 
@@ -657,7 +621,6 @@
 
     if weights is not None:
         model.load_weights(weights)
->>>>>>> fbb7875b
 
     return model
 
