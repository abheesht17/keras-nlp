# Copyright 2023 The KerasNLP Authors
#
# Licensed under the Apache License, Version 2.0 (the "License");
# you may not use this file except in compliance with the License.
# You may obtain a copy of the License at
#
#     https://www.apache.org/licenses/LICENSE-2.0
#
# Unless required by applicable law or agreed to in writing, software
# distributed under the License is distributed on an "AS IS" BASIS,
# WITHOUT WARRANTIES OR CONDITIONS OF ANY KIND, either express or implied.
# See the License for the specific language governing permissions and
# limitations under the License.

"""Tests for DeBERTa tokenizer."""

import io
import os

import sentencepiece
import tensorflow as tf
from absl.testing import parameterized
from tensorflow import keras

from keras_nlp.models.deberta_v3.deberta_v3_tokenizer import DebertaV3Tokenizer


class DebertaV3TokenizerTest(tf.test.TestCase, parameterized.TestCase):
    def setUp(self):
        bytes_io = io.BytesIO()
        vocab_data = tf.data.Dataset.from_tensor_slices(
            ["the quick brown fox", "the earth is round"]
        )
        sentencepiece.SentencePieceTrainer.train(
            sentence_iterator=vocab_data.as_numpy_iterator(),
            model_writer=bytes_io,
            vocab_size=10,
            model_type="WORD",
            pad_id=0,
            bos_id=1,
            eos_id=2,
            unk_id=3,
            pad_piece="[PAD]",
            bos_piece="[CLS]",
            eos_piece="[SEP]",
            unk_piece="[UNK]",
        )
        self.proto = bytes_io.getvalue()

        self.tokenizer = DebertaV3Tokenizer(proto=self.proto, mask_token_id=10)

    def test_tokenize(self):
        input_data = "the quick brown fox"
        output = self.tokenizer(input_data)
        self.assertAllEqual(output, [4, 9, 5, 7])

    def test_tokenize_batch(self):
        input_data = tf.constant(["the quick brown fox", "the earth is round"])
        output = self.tokenizer(input_data)
        self.assertAllEqual(output, [[4, 9, 5, 7], [4, 6, 8, 3]])

    def test_detokenize(self):
        input_data = tf.constant([[4, 9, 5, 7]])
        output = self.tokenizer.detokenize(input_data)
        self.assertEqual(output, tf.constant(["the quick brown fox"]))

    def test_vocabulary_size(self):
<<<<<<< HEAD
        self.assertEqual(self.tokenizer.vocabulary_size(), 11)

    def test_get_vocabulary(self):
        self.assertEqual(self.tokenizer.get_vocabulary()[10], "[MASK]")

    def test_id_to_token(self):
        self.assertEqual(self.tokenizer.id_to_token(10), "[MASK]")

    def test_token_to_id(self):
        self.assertEqual(self.tokenizer.token_to_id("[MASK]"), 10)
=======
        self.assertEqual(self.tokenizer.vocabulary_size(), 10)

    def test_errors_missing_special_tokens(self):
        bytes_io = io.BytesIO()
        sentencepiece.SentencePieceTrainer.train(
            sentence_iterator=iter(["abc"]),
            model_writer=bytes_io,
            vocab_size=5,
            pad_id=-1,
            eos_id=-1,
            bos_id=-1,
        )
        with self.assertRaises(ValueError):
            DebertaV3Tokenizer(proto=bytes_io.getvalue())
>>>>>>> 30cb703b

    @parameterized.named_parameters(
        ("tf_format", "tf", "model"),
        ("keras_format", "keras_v3", "model.keras"),
    )
    def test_saved_model(self, save_format, filename):
        input_data = tf.constant(["the quick brown fox"])

        inputs = keras.Input(dtype="string", shape=())
        outputs = self.tokenizer(inputs)
        model = keras.Model(inputs, outputs)

        path = os.path.join(self.get_temp_dir(), filename)
        model.save(path, save_format=save_format)

        restored_model = keras.models.load_model(path)
        self.assertAllEqual(
            model(input_data),
            restored_model(input_data),
        )<|MERGE_RESOLUTION|>--- conflicted
+++ resolved
@@ -65,7 +65,6 @@
         self.assertEqual(output, tf.constant(["the quick brown fox"]))
 
     def test_vocabulary_size(self):
-<<<<<<< HEAD
         self.assertEqual(self.tokenizer.vocabulary_size(), 11)
 
     def test_get_vocabulary(self):
@@ -76,8 +75,6 @@
 
     def test_token_to_id(self):
         self.assertEqual(self.tokenizer.token_to_id("[MASK]"), 10)
-=======
-        self.assertEqual(self.tokenizer.vocabulary_size(), 10)
 
     def test_errors_missing_special_tokens(self):
         bytes_io = io.BytesIO()
@@ -91,7 +88,6 @@
         )
         with self.assertRaises(ValueError):
             DebertaV3Tokenizer(proto=bytes_io.getvalue())
->>>>>>> 30cb703b
 
     @parameterized.named_parameters(
         ("tf_format", "tf", "model"),
