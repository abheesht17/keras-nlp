# Copyright 2022 The KerasNLP Authors
#
# Licensed under the Apache License, Version 2.0 (the "License");
# you may not use this file except in compliance with the License.
# You may obtain a copy of the License at
#
#     https://www.apache.org/licenses/LICENSE-2.0
#
# Unless required by applicable law or agreed to in writing, software
# distributed under the License is distributed on an "AS IS" BASIS,
# WITHOUT WARRANTIES OR CONDITIONS OF ANY KIND, either express or implied.
# See the License for the specific language governing permissions and
# limitations under the License.
<<<<<<< HEAD
=======

>>>>>>> 97112cdf
"""Tests for XLM-RoBERTa preprocessing layers."""

import io

import sentencepiece
import tensorflow as tf

from keras_nlp.models.xlm_roberta.xlm_roberta_preprocessing import (
    XLMRobertaPreprocessor,
)


class XLMRobertaPreprocessorTest(tf.test.TestCase):
    def setUp(self):
        bytes_io = io.BytesIO()
        vocab_data = tf.data.Dataset.from_tensor_slices(
            ["the quick brown fox", "the earth is round"]
        )
        sentencepiece.SentencePieceTrainer.train(
            sentence_iterator=vocab_data.as_numpy_iterator(),
            model_writer=bytes_io,
            vocab_size=10,
            model_type="WORD",
            unk_id=0,
            bos_id=1,
            eos_id=2,
        )
        self.proto = bytes_io.getvalue()

        self.preprocessor = XLMRobertaPreprocessor(
            proto=self.proto,
            sequence_length=12,
        )

    def test_tokenize(self):
        input_data = ["the quick brown fox"]

        output = self.preprocessor(input_data)
        self.assertAllEqual(
            output["token_ids"], [0, 4, 9, 5, 7, 2, 1, 1, 1, 1, 1, 1]
        )
        self.assertAllEqual(
            output["padding_mask"], [1, 1, 1, 1, 1, 1, 0, 0, 0, 0, 0, 0]
        )

    def test_tokenize_batch(self):
        input_data = tf.constant(
            [
                "the quick brown fox",
                "the quick brown fox",
                "the quick brown fox",
                "the quick brown fox",
            ]
        )

        output = self.preprocessor(input_data)
        self.assertAllEqual(
            output["token_ids"],
            [[0, 4, 9, 5, 7, 2, 1, 1, 1, 1, 1, 1]] * 4,
        )
        self.assertAllEqual(
            output["padding_mask"], [[1, 1, 1, 1, 1, 1, 0, 0, 0, 0, 0, 0]] * 4
        )

    def test_tokenize_multiple_sentences(self):
        sentence_one = "the quick brown fox"
        sentence_two = "the earth"

        output = self.preprocessor((sentence_one, sentence_two))
        self.assertAllEqual(
            output["token_ids"], [0, 4, 9, 5, 7, 2, 2, 4, 6, 2, 1, 1]
        )
        self.assertAllEqual(
            output["padding_mask"], [1, 1, 1, 1, 1, 1, 1, 1, 1, 1, 0, 0]
        )

    def test_tokenize_multiple_batched_sentences(self):
        sentence_one = tf.constant(
            [
                "the quick brown fox",
                "the quick brown fox",
                "the quick brown fox",
                "the quick brown fox",
            ]
        )
        sentence_two = tf.constant(
            [
                "the earth",
                "the earth",
                "the earth",
                "the earth",
            ]
        )

        output = self.preprocessor((sentence_one, sentence_two))
        self.assertAllEqual(
            output["token_ids"],
            [[0, 4, 9, 5, 7, 2, 2, 4, 6, 2, 1, 1]] * 4,
        )
        self.assertAllEqual(
            output["padding_mask"], [[1, 1, 1, 1, 1, 1, 1, 1, 1, 1, 0, 0]] * 4
        )

    def test_detokenize(self):
        input_data = tf.constant([[0, 4, 9, 5, 7, 2]])

        output = self.preprocessor.tokenizer.detokenize(input_data)
        self.assertEqual(output, tf.constant(["the quick brown fox"]))

    def test_vocabulary(self):
        vocabulary = self.preprocessor.tokenizer.get_vocabulary()
        self.assertAllEqual(
            vocabulary,
            [
                "<s>",
                "<pad>",
                "</s>",
                "<unk>",
                "▁the",
                "▁brown",
                "▁earth",
                "▁fox",
                "▁is",
                "▁quick",
                "▁round",
            ],
        )
        self.assertEqual(self.preprocessor.vocabulary_size(), 11)

    def test_id_to_token(self):
        print(self.preprocessor.tokenizer.id_to_token(9))
        self.assertEqual(self.preprocessor.tokenizer.id_to_token(9), "▁quick")
        self.assertEqual(self.preprocessor.tokenizer.id_to_token(5), "▁brown")

    def test_token_to_id(self):
        self.assertEqual(self.preprocessor.tokenizer.token_to_id("▁the"), 4)
        self.assertEqual(self.preprocessor.tokenizer.token_to_id("▁round"), 10)<|MERGE_RESOLUTION|>--- conflicted
+++ resolved
@@ -11,10 +11,7 @@
 # WITHOUT WARRANTIES OR CONDITIONS OF ANY KIND, either express or implied.
 # See the License for the specific language governing permissions and
 # limitations under the License.
-<<<<<<< HEAD
-=======
 
->>>>>>> 97112cdf
 """Tests for XLM-RoBERTa preprocessing layers."""
 
 import io
